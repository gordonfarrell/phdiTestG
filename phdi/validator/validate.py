from lxml import etree
from pathlib import Path
import re

config = {
    "requiredFields": [
        {
            "fieldName": "Status",
            "cdaPath": "//hl7:ClinicalDocument/hl7:component/hl7:structuredBody/hl7:component/hl7:section/hl7:entry/hl7:act/hl7:code",
            "attributes": [{"attributeName": "code"}],
        },
        # {
        #     "fieldName": "Conditions",
        #     "cdaPath": "//hl7:ClinicalDocument/hl7:component/hl7:structuredBody/hl7:component/hl7:section/hl7:entry/hl7:organizer/hl7:component/hl7:observation/hl7:value/hl7:code",
        #     "textRequired": True,
        # },
        {
            "fieldName": "eICR",
            "cdaPath": "//hl7:ClinicalDocument/hl7:id",
            "attributes": [{"attributeName": "root"}],
        },
        {
<<<<<<< HEAD
            "fieldName": "eICR Version Number",
            "cdaPath": "//hl7:ClinicalDocument/hl7:versionNumber",
            "attributes": [{"attributeName": "value"}],
        },
        {
            "fieldName": "Authoring date/hl7:time",
            "cdaPath": "//hl7:ClinicalDocument/hl7:author/hl7:time",
            "attributes": [{"attributeName": "value"}],
=======
            "fieldName": "First Name",
            "cdaPath": "//hl7:ClinicalDocument/hl7:recordTarget/hl7:patientRole/hl7:patient/hl7:name/hl7:given",
            "textRequired": True,
            "parent": "name",
            "parent_attributes": [{"attributeName": "use", "regEx": "/L/"}],
>>>>>>> 56aa366d
        },
        # {
        #     "fieldName": "First Name",
        #     "cdaPath": "//hl7:ClinicalDocument/hl7:recordTarget/hl7:patientRole/hl7:patient/hl7:name",
        #     "textRequired": True,
        #     "attributes": [{"attributeName": "use", "regEx": "^L$"}],
        # },
        # {
        #     "fieldName": "Middle Name",
        #     "cdaPath": "//hl7:ClinicalDocument/hl7:recordTarget/hl7:patientRole/hl7:patient/hl7:name/hl7:given",
        #     "textRequired": True,
        #     "attributes": [
        #         {"attributeName": "use", "regEx": "/L/"},
        #         {"attributeName": "qualifer", "regEx": "/IN/"},
        #     ],
        # },
        # {
        #     "fieldName": "Last Name",
        #     "cdaPath": "//hl7:ClinicalDocument/hl7:recordTarget/hl7:patientRole/hl7:patient/hl7:name/hl7:family",
        #     "attributes": [{"attributeName": "use", "regEx": "/L/"}],
        #     "textRequired": True,
        # },
        # {
        #     "fieldName": "DOB",
        #     "cdaPath": "//hl7:ClinicalDocument/hl7:recordTarget/hl7:patientRole/hl7:patient/hl7:birthTime",
        #     "textRequired": True,
        # },
        {
            "fieldName": "MRN",
            "cdaPath": "//hl7:ClinicalDocument/hl7:recordTarget/hl7:patientRole/hl7:id",
            "attributes": [{"attributeName": "extension"}, {"attributeName": "root"}],
        },
        # {
        #     "fieldName": "Sex",
        #     "cdaPath": "//hl7:ClinicalDocument/hl7:recordTarget/hl7:patientRole/hl7:patient/hl7:administrativeGenderCode",
        #     "textRequired": True,
        #     "regEx": "/F|M|O|U/",
        # },
        # {
        #     "fieldName": "Street Address",
        #     "cdaPath": "//hl7:ClinicalDocument/hl7:recordTarget/hl7:patientRole/hl7:addr/hl7:streetAddressLine",
        #     "textRequired": True,
        # },
        # {
        #     "fieldName": "City",
        #     "cdaPath": "//hl7:ClinicalDocument/hl7:recordTarget/hl7:patientRole/hl7:addr/hl7:city",
        #     "textRequired": True,
        # },
        # {
        #     "fieldName": "State",
        #     "cdaPath": "//hl7:ClinicalDocument/hl7:recordTarget/hl7:patientRole/hl7:addr/hl7:state",
        #     "textRequired": True,
        # },
        # {
        #     "fieldName": "Country",
        #     "cdaPath": "//hl7:ClinicalDocument/hl7:recordTarget/hl7:patientRole/hl7:addr/hl7:country",
        #     "textRequired": True,
        # },
        # {
        #     "fieldName": "Zip",
        #     "cdaPath": "//hl7:ClinicalDocument/hl7:recordTarget/hl7:patientRole/hl7:addr/hl7:postalCode",
        #     "textRequired": True,
        #     "regEx": "/[0-9]{5}(?:-[0-9]{4})?/",
        # },
        {
            "fieldName": "Provider ID",
            "cdaPath": "//hl7:ClinicalDocument/hl7:componentOf/hl7:encompassingEncounter/hl7:responsibleParty/hl7:assignedEntity/hl7:id",
            "attributes": [{"attributeName": "extension"}, {"attributeName": "root"}],
        },
    ]
}

namespaces = {
    "hl7": "urn:hl7-org:v3",
    "xsi": "http://www.w3.org/2005/Atom",
    "cda": "urn:hl7-org:v3",
    "sdtc": "urn:hl7-org:sdtc",
    "voc": "http://www.lantanagroup.com/voc",
}


def get_parsed_file(file_path):
    file = open(file_path, "r")
    return etree.parse(file)


def validate(file_path, config):
    tree = get_parsed_file(Path(__file__).parent / file_path)
    for field in config.get("requiredFields"):
        path = field.get("cdaPath")
<<<<<<< HEAD
        matched_nodes = tree.xpath(path, namespaces=namespaces)
        for node in matched_nodes:
            # attributes check
            validate_attribute(field, node)
            # text check
            validate_text()
=======
        matched_node = tree.xpath(path, namespaces=namespaces)
        # attributes check
        # validate_attribute(field, matched_node)
        # text check
        validate_text(field, matched_node)
>>>>>>> 56aa366d


def validate_attribute(field, node):
    """
    Validates a node by checking if attribute exists or matches regex pattern.
    If the node does not pass a test as described in the config, an error message is
    appended. All fields are valid if the error message list is blank

    :param field: A dictionary entry that describes what fields need to be
        validated and how
    :param node: A dictionary entry that includes the attribute name key and
        value.
    """
    attribute_value = ""
    error_message = []
    for attribute in field.get("attributes"):
        if "attributeName" in attribute:
            attribute_name = attribute.get("attributeName")
            attribute_value = node.get(attribute_name)
            if not attribute_value:
                error_message.append(f"Could not find attribute {attribute_name}")
        if "regEx" in attribute:
            pattern = re.compile(attribute.get("regEx"))
            if not pattern.match(attribute_value):
                error_message.append(
                    f"Attribute '{attribute_name}' not in expected format"
                )
    return error_message


def _print_nodes(nodes):
    for node in nodes:
        print(node)


def validate_text(field, matched_node):
    if field.get("textRequired"):
        found = False
        parent_found = False
        if isinstance(matched_node, list):
            for node in matched_node:
                parent_node = node.getparent() if field.get("parent") else None
                # If there is no parent, just set parent found to true
                if parent_node is None:
                    parent_found = True
                else:
                    parent_found = field_matches(
                        {
                            "fieldName": field.get("parent"),
                            "attributes": field.get("parent_attributes"),
                        },
                        parent_node,
                    )
                found = field_matches(field, node)
            if found is not True or parent_found is not True:
                if parent_found is False:
                    return (
                        "Parent: "
                        + str(field.get("parent"))
                        + " not found."
                        + " Field: "
                        + str(field)
                    )
                else:
                    return (
                        "Node: "
                        + str(found)
                        + " Parent: "
                        + str(parent_found)
                        + " Field: "
                        + str(field)
                    )
            else:
                return True
    else:
        return True


def field_matches(field, node):
    # If it has the wrong parent, go to the next one
    fieldName = (
        field.get("nodeName") if field.get("nodeName") else field.get("fieldName")
    )
    if fieldName.lower() not in node.tag.lower():
        return False
    # Check if the parent is supposed to have attributes
    if field.get("attributes"):
        attributes_dont_match = []
        for attribute in field.get("attributes"):
            # For each attribute see if it has a regEx and match it
            if attribute.get("regEx"):
                pattern = re.compile(attribute.get("regEx"))
                text = node.get(attribute.get("attributeName"))
                text = text if text is not None else ""
                if not pattern.match(text):
                    attributes_dont_match.append(attribute.get("attributeName"))
            else:
                if not field.get(attribute.get("attributeName")):
                    attributes_dont_match.append(attribute.get("attributeName"))
        if attributes_dont_match is not None:
            return "Could not find element with: " + str(attributes_dont_match)
    if field.get("textRequired") is not None:
        text = "".join(node.itertext())
        if field.get("regEx") is not None:
            pattern = re.compile(field.get("regEx")) if field.get("regEx") else None
            if not pattern.match(text):
                return (
                    "Field: "
                    + field.get("fieldName")
                    + " does not match regEx: "
                    + field.get("regEx")
                )
            else:
                return True
        else:
            if text is not None:
                return True
            else:
                return "Field: " + field.get("fieldName") + " does not have text"
    return True


def main():
    validate("ecr_sample_input.xml", config)


# main()<|MERGE_RESOLUTION|>--- conflicted
+++ resolved
@@ -20,7 +20,6 @@
             "attributes": [{"attributeName": "root"}],
         },
         {
-<<<<<<< HEAD
             "fieldName": "eICR Version Number",
             "cdaPath": "//hl7:ClinicalDocument/hl7:versionNumber",
             "attributes": [{"attributeName": "value"}],
@@ -29,20 +28,14 @@
             "fieldName": "Authoring date/hl7:time",
             "cdaPath": "//hl7:ClinicalDocument/hl7:author/hl7:time",
             "attributes": [{"attributeName": "value"}],
-=======
+        },
+        {
             "fieldName": "First Name",
             "cdaPath": "//hl7:ClinicalDocument/hl7:recordTarget/hl7:patientRole/hl7:patient/hl7:name/hl7:given",
             "textRequired": True,
             "parent": "name",
             "parent_attributes": [{"attributeName": "use", "regEx": "/L/"}],
->>>>>>> 56aa366d
-        },
-        # {
-        #     "fieldName": "First Name",
-        #     "cdaPath": "//hl7:ClinicalDocument/hl7:recordTarget/hl7:patientRole/hl7:patient/hl7:name",
-        #     "textRequired": True,
-        #     "attributes": [{"attributeName": "use", "regEx": "^L$"}],
-        # },
+        },
         # {
         #     "fieldName": "Middle Name",
         #     "cdaPath": "//hl7:ClinicalDocument/hl7:recordTarget/hl7:patientRole/hl7:patient/hl7:name/hl7:given",
@@ -126,20 +119,12 @@
     tree = get_parsed_file(Path(__file__).parent / file_path)
     for field in config.get("requiredFields"):
         path = field.get("cdaPath")
-<<<<<<< HEAD
         matched_nodes = tree.xpath(path, namespaces=namespaces)
         for node in matched_nodes:
             # attributes check
             validate_attribute(field, node)
             # text check
-            validate_text()
-=======
-        matched_node = tree.xpath(path, namespaces=namespaces)
-        # attributes check
-        # validate_attribute(field, matched_node)
-        # text check
-        validate_text(field, matched_node)
->>>>>>> 56aa366d
+            validate_text(field, node)
 
 
 def validate_attribute(field, node):
@@ -175,45 +160,41 @@
         print(node)
 
 
-def validate_text(field, matched_node):
+def validate_text(field, node):
     if field.get("textRequired"):
         found = False
         parent_found = False
-        if isinstance(matched_node, list):
-            for node in matched_node:
-                parent_node = node.getparent() if field.get("parent") else None
-                # If there is no parent, just set parent found to true
-                if parent_node is None:
-                    parent_found = True
-                else:
-                    parent_found = field_matches(
-                        {
-                            "fieldName": field.get("parent"),
-                            "attributes": field.get("parent_attributes"),
-                        },
-                        parent_node,
-                    )
-                found = field_matches(field, node)
-            if found is not True or parent_found is not True:
-                if parent_found is False:
-                    return (
-                        "Parent: "
-                        + str(field.get("parent"))
-                        + " not found."
-                        + " Field: "
-                        + str(field)
-                    )
-                else:
-                    return (
-                        "Node: "
-                        + str(found)
-                        + " Parent: "
-                        + str(parent_found)
-                        + " Field: "
-                        + str(field)
-                    )
-            else:
-                return True
+        parent_node = node.getparent() if field.get("parent") else None
+        # If there is no parent, just set parent found to true
+        if parent_node is None:
+            parent_found = True
+        else:
+            parent_found = field_matches(
+                {
+                    "fieldName": field.get("parent"),
+                    "attributes": field.get("parent_attributes"),
+                },
+                parent_node,
+            )
+        found = field_matches(field, node)
+    if found is not True or parent_found is not True:
+        if parent_found is False:
+            return (
+                "Parent: "
+                + str(field.get("parent"))
+                + " not found."
+                + " Field: "
+                + str(field)
+            )
+        else:
+            return (
+                "Node: "
+                + str(found)
+                + " Parent: "
+                + str(parent_found)
+                + " Field: "
+                + str(field)
+            )
     else:
         return True
 
