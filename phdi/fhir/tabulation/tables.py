import fhirpathpy
import json
import random
import pathlib

from functools import cache
from typing import Any, Callable, Dict, Literal, List, Union, Tuple
from urllib.parse import parse_qs, urlencode

from phdi.cloud.core import BaseCredentialManager
from phdi.fhir.transport import fhir_server_get, http_request_with_reauth
from phdi.tabulation.tables import load_schema, write_table


def _apply_selection_criteria(
    value: List[Any],
    selection_criteria: Literal["first", "last", "random"],
) -> str:
    """
    Returns value(s), according to the selection criteria, from a given list of values
    parsed from a FHIR resource. A single string value is returned - if the selected
    value is a complex structure (list or dict), it is converted to a string.

    :param value: A list containing the values parsed from a FHIR resource.
    :param selection_criteria: A string indicating which element(s) of a list to select.
    :return: Value(s) parsed from a FHIR resource that conform to the selection
      criteria.
    """

    if selection_criteria == "first":
        value = value[0]
    elif selection_criteria == "last":
        value = value[-1]
    elif selection_criteria == "random":
        value = random.choice(value)

    # Temporary hack to ensure no structured data is written using pyarrow.
    # Currently Pyarrow does not support mixing non-structured and structured data.
    # https://github.com/awslabs/aws-data-wrangler/issues/463
    # Will need to consider other methods of writing to parquet if this is an essential
    # feature.
    if type(value) == dict:  # pragma: no cover
        value = json.dumps(value)
    elif type(value) == list:
        value = ",".join(value)
    return value


def apply_schema_to_resource(resource: dict, schema: dict) -> dict:
    """
    Creates and returns a dictionary of data based on a FHIR resource
    and a schema. The given schema should define a table for each
    resource type to-be-processed, and each such table must have a
    list of columns to be included in the table as well as a FHIR-path
    like object to access the value from the FHIR resource. The keys
    of the returned dictionary are the lower-cased, underscore-replaced
    names of the columns entered in the schema.

    :param resource: A FHIR resource on which to apply a schema.
    :param schema: A user-defined schema describing, for one or more
      tables, the indexing FHIR resource type used to define rows, as
      well as some number of columns specifying what values to include.
    A schema specifying the desired values to extract,
      by FHIR resource type.
    :return: A dictionary of data with the desired values, as
      specified by the schema.
    """

    data = {}
    for table_name, table in schema.get("tables", {}).items():
        resource_type = table.get("resource_type", "")

        if resource_type == "":
            raise ValueError(
                "Each table must specify resource_type. "
                + f"resource_type not found in table {table_name}."
            )

        # We only care about the parts of the schema that match the resource
        if resource.get("resourceType", "") == resource_type:
            for column_name, column in table.get("columns", {}).items():
                col_in_table = column_name.lower().strip().replace(" ", "_")

                # Use FHIR-path to identify desired value
                path = column["fhir_path"]
                parse_function = _get_fhirpathpy_parser(path)
                value = parse_function(resource)

                if len(value) == 0:
                    data[col_in_table] = ""

                else:
                    selection_criteria = column["selection_criteria"]
                    value = _apply_selection_criteria(value, selection_criteria)
                    data[col_in_table] = str(value)

    return data


def tabulate_data(data: dict, schema: dict) -> dict:
    """
    Transforms a bundle of FHIR data into a tabular format (given by
    a list of lists) using a user-defined schema of the columns of
    interest. Tabulation works using a two-pass procedure.

    First, resources that are associated with one another in the
    provided schema (identified by the presence of a `reference_location`
    field in one of the schema's columns) are grouped together.
    For each table, one type of resource serves as the "anchor",
    which defines the number of rows in the table, while referenced
    resources are either "forwards" or "reverse" references, depending
    on their relationship to the anchor type.

    Second, the aggregated resources are parsed for value extraction
    using the schema's columns, and the results are stored in a list of
    lists for that table. The first entry in this list are the headers
    of the data, taken from the schema. This procedure is performed
    for each table defined in the schema.

    :param data: The bundle of FHIR data to tabulate.
    :param schema: A user-defined schema describing, for one or more
      tables, the indexing FHIR resource type used to define rows, as
      well as some number of columns specifying what values to include.
    :return: A dictionary mapping table names to lists of lists.
      The first list in the return value is a list of headers
      serving as the columns, and all subsequent lists are rows in
      the table.
    """

    # First pass: build mapping of references for easy lookup
    ref_directions = _get_reference_directions(schema)
    ref_dicts = _build_reference_dicts(data, ref_directions)

    tabulated_data = {}
    for table_name, table_params in schema.get("tables", {}).items():
        # Get the columns from the schema so we always iterate through
        # them in a consistent order
        column_items = table_params.get("columns", {}).items()
        headers = [column_name for column_name, _ in column_items]
        tabulated_data[table_name] = [headers]
        anchor_type = (
            schema.get("tables", {}).get(table_name, {}).get("resource_type", "")
        )

        # Second pass over just the anchor data, since that
        # defines the table's rows
        for anchor_resource in (
            ref_dicts.get(table_name, {}).get(anchor_type, {}).values()
        ):
            row = []

            for _, column_params in column_items:
                path_to_use = column_params["fhir_path"]
                resource_to_use = anchor_resource

                # Determine if we need to make a lookup in our
                # first-pass reference mapping
                if "reference_location" in column_params:
                    resource_to_use = _dereference_included_resource(
                        resource_to_use,
                        path_to_use,
                        anchor_resource,
                        column_params,
                        ref_dicts,
                        table_name,
                    )
                    if resource_to_use is None:
                        row.append(None)
                        continue

                # Forward pointers are many-to-one anchor:target (i.e. many patients
                # could point to the same general practitioner), so we only need a
                # single value for them
                if isinstance(resource_to_use, dict):
                    row.append(
                        _extract_value_with_resource_path(
                            resource_to_use,
                            path_to_use,
                            column_params["selection_criteria"],
                        )
                    )

                # Reverse pointers are one-to-many (one patient could have multiple
                # observations pointing to them), so they need to be stored in a list
                else:
                    values = [
                        _extract_value_with_resource_path(
                            r, path_to_use, column_params["selection_criteria"]
                        )
                        for r in resource_to_use
                    ]
                    row.append(values)

            tabulated_data[table_name].append(row)
    return tabulated_data


def generate_table(
    schema: dict,
    output_path: pathlib.Path,
    output_format: Literal["parquet"],
    fhir_url: str,
    cred_manager: BaseCredentialManager,
) -> None:
    """
    Makes a table for a single schema.

    :param schema: A user-defined schema describing, for one or more
      tables, the indexing FHIR resource type used to define rows, as
      well as some number of columns specifying what values to include.
    :param output_path: A path specifying where the table should be written.
    :param output_format: A string indicating the file format to be used.
    :param fhir_url: A URL to a FHIR server.
    :param cred_manager: The credential manager used to authenticate to the FHIR server.
    """
    output_path.mkdir(parents=True, exist_ok=True)
    for table in schema.get("tables", {}).values():
        resource_type = table.get("resource_type")
        output_file_name = output_path / f"{resource_type}.{output_format}"

        # TODO: make _count (and other query parameters) configurable
        query = f"/{resource_type}?_count=1000"
        url = fhir_url + query

        writer = None
        next_page = True
        while next_page:
            response = fhir_server_get(url, cred_manager)
            if response.status_code != 200:
                break

            # Load queried data.
            query_result = json.loads(response.content)
            data = []

            # Extract values specified by schema from each resource.
            # values_from_resource is a dictionary of the form:
            # {field1:value1, field2:value2, ...}.

            for resource in query_result["entry"]:
                values_from_resource = apply_schema_to_resource(
                    resource["resource"], schema
                )
                if values_from_resource != {}:
                    data.append(values_from_resource)

            # Write data to file.
            writer = write_table(data, output_file_name, output_format, writer)

            # Check for an additional page of query results.
            for link in query_result.get("link"):
                if link.get("relation") == "next":
                    url = link.get("url")
                    break
                else:
                    next_page = False

        if writer is not None:
            writer.close()


def generate_all_tables_in_schema(
    schema_path: pathlib.Path,
    base_output_path: pathlib.Path,
    output_format: Literal["parquet"],
    fhir_url: str,
    cred_manager: BaseCredentialManager,
) -> None:
    """
    Queries a FHIR server for information, and generates and stores the tables in the
    desired location, according to the supplied schema.

    :param schema_path: A path to the location of a YAML schema config file.
    :param base_output_path: A path to the directory where tables of the schema should
      be written.
    :param output_format: The file format of the tables to be generated.
    :param fhir_url: The URL to a FHIR server.
    :param cred_manager: The credential manager used to authenticate to the FHIR server.
    """

    schema = load_schema(schema_path)

    for table in schema.get("tables", {}).values():
        output_path = base_output_path / table.get("resourceType")
        generate_table(schema, output_path, output_format, fhir_url, cred_manager)


@cache
def _get_fhirpathpy_parser(fhirpath_expression: str) -> Callable:
    """
    Accepts a FHIRPath expression, and returns a callable function
    which returns the evaluated value at fhirpath_expression for
    a specified FHIR resource.

    :param fhirpath_expression: The FHIRPath expression to evaluate.
    :return: A function that, when called passing in a FHIR resource,
      will return value at `fhirpath_expression`.
    """
    return fhirpathpy.compile(fhirpath_expression)


def _get_reference_directions(schema: dict) -> dict:
    """
    Creates a dictionary mapping indicating how the resources that
    will be used in creating the final output tables relate to each
    other. For any column desired in an output table, it is possible
    for the column to be found in a resource that either a) references
    a given resource, or b) is referenced by the given resource.
    Since each table in the schema is defined with an "anchor" resource
    (the main type of resource determining the number of rows in the
    table), referenced resources of type A can be labeled "backward"
    pointers and referenced resources of type B can be labeled "forward"
    pointers. This mapping is used to efficiently group and aggregate
    related resource data for tabulation.

    :param schema: A user-defined schema describing, for one or more
      tables, the indexing FHIR resource type used to define rows, as
      well as some number of columns specifying what values to include.
    :return: A dictionary containing mappings, for each table, of
      how referenced resources relate to the anchor resource.
    """

    directions_by_table = {}
    for table_name, table_params in schema.get("tables", {}).items():
        anchor_type = table_params.get("resource_type", "")
        directions_by_table[table_name] = {
            "anchor": anchor_type,
            "forward": set(),
            "reverse": {},
        }

        for column_params in table_params.get("columns", {}).values():
            if "reference_location" in column_params:
                [direction, ref_path] = column_params.get(
                    "reference_location", ""
                ).split(":", 1)
                referenced_resource_type = column_params.get("fhir_path", "").split(
                    "."
                )[0]
                if direction == "forward":
                    directions_by_table[table_name][direction].add(
                        referenced_resource_type
                    )
                else:
                    directions_by_table[table_name][direction][
                        referenced_resource_type
                    ] = ref_path

    return directions_by_table


def _extract_value_with_resource_path(
    resource: dict,
    path: str,
    selection_criteria: Literal["first", "last", "random"] = "first",
) -> Union[Any, None]:
    """
    Yields a single value from a resource based on a provided `fhir_path`.
    If the path doesn't map to an extant value in the first, returns
    `None` instead.

    :param resource: The FHIR resource to extract a value from.
    :param path: The `fhir_path` at which the value can be found in the
      resource.
    :param selection_criteria: A string dictating which value to extract,
      if multiple values exist at the path location.
    :return: The extracted value, or `None` if the value doesn't exist.
    """
    parse_function = _get_fhirpathpy_parser(path)
    value = parse_function(resource)
    if len(value) == 0:
        return None
    else:
        value = _apply_selection_criteria(value, selection_criteria)
        return value


def _build_reference_dicts(data: dict, directions_by_table: dict) -> dict:
    """
    Groups resources previously determined to reference each other into
    dictionaries accessed using resource IDs. For each table, a dictionary
    is created whose keys are the ID of the anchor resource that the
    referenced resources relate to, and whose values are pointers to the
    referenced resources. This allows the `tabulate_data` function to
    simply iterate through the anchor resources (which are rows in the
    table) and use its ID to quickly fetch all related resources for
    columnar value extraction. This function and the `_get_reference_directions`
    function represent the "first pass" of the tabulate function's two-pass
    process.

    :param data: A bundle of FHIR data with resources to-tabulate.
    :param directions_by_table: The output of the `_get_reference_directions`
      function, which provides the directionality of linked resources to
      the anchors they reference.
    :return: A dictionary holding, for each table, the groups of resources
      from which column values will be extracted.
    """

    # Build up connections table by table, since one resource could be
    # used in multiple different tables
    reference_dicts = {}
    for table_name in directions_by_table.keys():
        reference_dicts[table_name] = {}

    for entry in data.get("entry", []):
        resource = entry.get("resource", {})
        current_resource_type = resource.get("resourceType", "")

        # Check each resource we got back against each table's schema
        # to see if it slots in as an anchor, a forward reference, or
        # a reverse reference
        for table_name, resource_directions in directions_by_table.items():
            if (
                current_resource_type == resource_directions["anchor"]
                or current_resource_type in resource_directions["forward"]
            ):
                if current_resource_type not in reference_dicts[table_name]:
                    reference_dicts[table_name][current_resource_type] = {}

                # Forward pointers are easy: just use the resource's ID, since
                # that's what the anchor will reference
                reference_dicts[table_name][current_resource_type][
                    resource.get("id", "")
                ] = resource

            if current_resource_type in resource_directions["reverse"]:
                if current_resource_type not in reference_dicts[table_name]:
                    reference_dicts[table_name][current_resource_type] = {}

                # Reverse pointers are more involved: need to figure out what
                # resource this points to
                ref_loc = directions_by_table[table_name]["reverse"][
                    current_resource_type
                ]
                ref_path = ref_loc.replace(":", ".") + ".reference"
                referenced_anchor = _extract_value_with_resource_path(
                    resource, ref_path
                )

                # There could be a many-to-one relationship with reverse pointers,
                # so store them in a list
                if (
                    referenced_anchor is not None
                    and referenced_anchor
                    not in reference_dicts[table_name][current_resource_type]
                ):
                    reference_dicts[table_name][current_resource_type][
                        referenced_anchor
                    ] = []
                reference_dicts[table_name][current_resource_type][
                    referenced_anchor
                ].append(resource)

    return reference_dicts


def _dereference_included_resource(
    resource_to_use: dict,
    path_to_use: str,
    anchor_resource: dict,
    column_params: dict,
    ref_dicts: dict,
    table_name: str,
) -> Union[dict, None]:

    anchor_id = anchor_resource.get("id", "")
    [direction, ref_path] = column_params["reference_location"].split(":", 1)
    referenced_type = path_to_use.split(".")[0]

    # If a reference resource is requested but the extracted
    # data didn't contain any of them, the referenced type
    # doesn't appear in the mapping
    if referenced_type not in ref_dicts[table_name]:
        return None

    # An anchor resource references another resource, so get the
    # ID from the anchor and look it up
    if direction == "forward":
        path_to_reference = ref_path.replace(":", ".") + ".reference"
        referenced_id = _extract_value_with_resource_path(
            anchor_resource, path_to_reference
        )

        # The requested resource may not exist
        if referenced_id not in ref_dicts[table_name][referenced_type]:
            return None
        resource_to_use = ref_dicts[table_name][referenced_type][referenced_id]

    # Another resource references our anchor resource
    else:
        if anchor_id not in ref_dicts[table_name][referenced_type]:
            return None
        resource_to_use = ref_dicts[table_name][referenced_type][anchor_id]

    return resource_to_use


def extract_data_from_fhir_search_incremental(
    search_url: str, cred_manager: BaseCredentialManager = None
) -> Tuple[List[dict], str]:
    """
    Performs a FHIR search for a single page of data and returns a dictionary containing
    the data and a next URL. If there is no next URL (this is the last page of data),
    then return None as the next URL.

    :param search_url: The URL to a FHIR server with search criteria.
    :param cred_manager: The credential manager used to authenticate to the FHIR server.
    :return: Tuple containing single page of data as a list of FHIR resources
      and the next URL.
    """

    # TODO: Modify fhir_server_get (and http_request_with_reauth) to function without
    # mandating a credential manager. Then replace the direct call to
    # http_request_with_reauth with fhir_server_get.
    # response = fhir_server_get(url=full_url, cred_manager=cred_manager)
    response = http_request_with_reauth(
        url=search_url,
        cred_manager=cred_manager,
        retry_count=2,
        request_type="GET",
        allowed_methods=["GET"],
        headers={},
    )

    next_url = None
    for link in response.get("link", []):
        if link.get("relation") == "next":
            next_url = link.get("url")

    content = [entry_json.get("resource") for entry_json in response.get("entry")]

    return content, next_url


def extract_data_from_fhir_search(
    search_url: str, cred_manager: BaseCredentialManager = None
) -> List[dict]:
    """
    Performs a FHIR search, continuously using the "next" url to perform
    search continuations until no additional search results are available.
    Returns a dictionary containing the data from all search responses.

    :param search_url: The URL to a FHIR server with search criteria.
    :param cred_manager: The credential manager used to authenticate to the FHIR server.
    :return: A list of FHIR resources returned from the search.
    """

    results, next = extract_data_from_fhir_search_incremental(
        search_url=search_url, cred_manager=cred_manager
    )

    while next is not None:
        incremental_results, next = extract_data_from_fhir_search_incremental(
            search_url=next, cred_manager=cred_manager
        )
        results.extend(incremental_results)

    return results


def extract_data_from_schema(
    schema: dict, fhir_url: str, cred_manager: BaseCredentialManager = None
) -> Dict[str, List[dict]]:
    """
    Performs a full FHIR search for each table in `schema`, and returns a dictionary
    mapping the table name to corresponding search results.

    :param schema: The schema that defines the extraction to perform.
    :param cred_manager: The credential manager used to authenticate to the FHIR server.
    :return: A dictionary mapping table name to a list of FHIR resources returned from
      the search.
    """

    search_urls = _generate_search_urls(schema=schema)

    results = {}
    for table_name, search_url in search_urls.items():
        results[table_name] = extract_data_from_fhir_search(
            search_url=f"{fhir_url}/{search_url}", cred_manager=cred_manager
        )

    return results


def _generate_search_url(
    url_with_querystring: str, default_count: int = None, default_since: str = None
) -> str:
    """
    Generates a FHIR query string using the supplied search string, defaulting values
    for `_count` and `_since`, if given and not already set in the
    `url_with_querystring`.

    :param url_with_querystring: The search URL with querystring. The search URL
      may contain the base URL, or may start with the resource name.
    :param default_count: If set, and querystring does not specify `_count`, the
      `_count` parameter is added to the query string with this value. Default: `None`
    :param default_since: If set, and querystring does not specify `_since`, the
      `_since` parameter is added to the query string with this value. Default: `None`
    :return: The `url_with_querystring` including any defaulted values.
    """
    if "?" in url_with_querystring:
        search_url_prefix, search_query_string = url_with_querystring.split("?", 1)
    else:
        # Split will generate a ValueError if the delimiter is not found
        # in the string, so handle this as an edge case.
        search_url_prefix, search_query_string = (url_with_querystring, "")

    query_string_dict = parse_qs(search_query_string)
    if default_count is not None and query_string_dict.get("_count") is None:
        query_string_dict["_count"] = [default_count]

    if default_since is not None and query_string_dict.get("_since") is None:
        query_string_dict["_since"] = [default_since]

    updated_query_string = urlencode(query_string_dict, doseq=True)
    if not updated_query_string:
        return search_url_prefix

    return "?".join((search_url_prefix, urlencode(query_string_dict, doseq=True)))


def drop_null(response: list, schema_columns: dict):
    """
    Removes resources from FHIR response if the resource contains a null value for
    fields where include_nulls is False, as specified in the schema.

    :param response: List of resources returned from FHIR API.
    :param schema_columns: Dictionary of columns to include in tabulation that specifies
      which columns should include_nulls.
    :param return: List of resources with removed nulls.
    """

    # Identify fields to drop nulls
    nulls_to_drop = [
        schema_columns[column]["new_name"]
        for column in schema_columns.keys()
        if not schema_columns[column]["include_nulls"]
    ]

    # Identify indices in List of Lists to check for nulls
    indices_of_nulls = [response[0].index(field) for field in nulls_to_drop]

    # Check if resource contains nulls to be dropped
    for resource in response[1:]:
        # Check if any of the fields are none
        for i in indices_of_nulls:
            if resource[i] == "":
                response.remove(resource)
                break
    return response


def _generate_search_urls(schema: dict) -> dict:
    """
    Parses a schema, and populates a dictionary containing generated search strings
    for each table, in the following structure:
    * table_1: search_string_1
    * table_2: search_string_2
    * ...

    :param schema: A user-defined schema describing, for one or more
      tables, the indexing FHIR resource type used to define rows, as
      well as some number of columns specifying what values to include.
    :raises ValueError: If any table does not contain a `search_string` entry.
    :return: A dictionary containing search URLs.
    """
    url_dict = {}

    schema_metadata = schema.get("metadata", {})
    count_top = schema_metadata.get("results_per_page")
    since_top = schema_metadata.get("earliest_update_datetime")

    for table_name, table in schema.get("tables", {}).items():
        resource_type = table.get("resource_type")

        if not resource_type:
            raise ValueError(
                "Each table must specify resource_type. "
                + f"resource_type not found in table {table_name}."
            )

        query_params = table.get("query_params")
        search_string = resource_type

        _merge_include_query_params_for_references(table)

        if query_params is not None and len(query_params) > 0:
            search_string += f"?{urlencode(query_params)}"

        count = table.get("results_per_page", count_top)
        since = table.get("earliest_update_datetime", since_top)

        url_dict[table_name] = _generate_search_url(search_string, count, since)

    return url_dict


<<<<<<< HEAD
def _merge_include_query_params_for_references(schema_table: dict) -> None:

    schema_columns = schema_table.get("columns", {})
    query_params = schema_table["metadata"].get("query_params", {})
    schema_table["metadata"]["query_params"] = query_params

    for column_definition in schema_columns.values():
        reference_location = column_definition.get("reference_location")

        if isinstance(reference_location, str):
            _merge_include_query_params_for_location(
                query_params=query_params,
                reference_location=reference_location,
                relates_to_anchor=True,
            )
        elif isinstance(reference_location, list):
            for index, reference_location_element in enumerate(reference_location):
                if index == 0:
                    query_params = _merge_include_query_params_for_location(
                        query_params=query_params,
                        reference_location=reference_location_element,
                        relates_to_anchor=True,
                    )
                else:
                    query_params = _merge_include_query_params_for_location(
                        query_params=query_params,
                        reference_location=reference_location_element,
                        relates_to_anchor=False,
                    )


=======
>>>>>>> f26cbc29
def _merge_include_query_params_for_location(
    query_params: dict, reference_location: str, relates_to_anchor: bool = True
) -> dict:
    """
    Merges an _include and/or _revinclude search parameter into the supplied
    query parameters based on the supplied reference location. If the
    reference is relative to a included resource rather than one of the
    primary search results, then `relates_to_anchor` should be set to `False`.
    This will cause a `:iterate` modifier to be appended to the `_include` or
    `_revinclude` search term as described in the
    [FHIR documentation](https://www.hl7.org/fhir/search.html#revinclude).

    :param query_params: A dictionary containing query parameters of the form
      `{ "param_name": "param_value" }` or
      `{ "param_name": ["param_value1", ...]}`.
    :param reference_location: The FHIR resource type and field location for
      the referenced resource. For more informaiton see the
      [FHIR documentation](https://www.hl7.org/fhir/search.html#revinclude).
    :param relates_to_anchor: When true, the reference is interpreted relative
      to a primary search result, so set the `_include` or `_revinclude`
      directly. If false, the parameter is relative to an included resource so
      append the `:iterate` modifier on the search parameter name, per the
      [FHIR documentation](https://www.hl7.org/fhir/search.html#revinclude).
    :raises AttributeError: When the reference_location does not begin with
      `forward` or `reverse`.
    :return: The modified `query_params` input parameter. Since the
      `query_params` dict is modified in place, the caller can access the
      result in the original input parameter if called with a variable
      or the return value.
    """
<<<<<<< HEAD
    direction, field_location = reference_location.split(":", 1)

=======

    direction, field_location = reference_location.split(":", 1)

    # Search term is _include for forward searchs, _revinclude for reverse searches.
    # In addition, we must add an :iterate modifier if the reference is relative to
    # another included resource
>>>>>>> f26cbc29
    query_param_name = None
    if direction == "forward":
        query_param_name = "_include" if relates_to_anchor else "_include:iterate"
    elif direction == "reverse":
        query_param_name = "_revinclude" if relates_to_anchor else "_revinclude:iterate"
    else:
        raise AttributeError(
            'reference_location must begin with "forward" or "reverse". '
            + f"Received {reference_location}"
        )

    query_param_includes = query_params.get(query_param_name)

<<<<<<< HEAD
    if query_param_includes is None:
        query_param_includes = []
        query_params[query_param_name] = query_param_includes
=======
    # Handle the case where the search term (_include or _revinclude)
    # is not specified or is specified as a list.
    if query_param_includes is None:
        query_param_includes = []
        query_params[query_param_name] = query_param_includes
    elif isinstance(query_param_includes, str):
        # Convert query_param_includes from str to list, and make sure
        # the query_params dict references the new object.
        query_param_includes = [query_param_includes]
        query_params[query_param_name] = query_param_includes
>>>>>>> f26cbc29

    if field_location not in query_param_includes:
        query_param_includes.append(field_location)

    return query_params<|MERGE_RESOLUTION|>--- conflicted
+++ resolved
@@ -695,7 +695,6 @@
     return url_dict
 
 
-<<<<<<< HEAD
 def _merge_include_query_params_for_references(schema_table: dict) -> None:
 
     schema_columns = schema_table.get("columns", {})
@@ -727,8 +726,6 @@
                     )
 
 
-=======
->>>>>>> f26cbc29
 def _merge_include_query_params_for_location(
     query_params: dict, reference_location: str, relates_to_anchor: bool = True
 ) -> dict:
@@ -759,17 +756,12 @@
       result in the original input parameter if called with a variable
       or the return value.
     """
-<<<<<<< HEAD
-    direction, field_location = reference_location.split(":", 1)
-
-=======
 
     direction, field_location = reference_location.split(":", 1)
 
     # Search term is _include for forward searchs, _revinclude for reverse searches.
     # In addition, we must add an :iterate modifier if the reference is relative to
     # another included resource
->>>>>>> f26cbc29
     query_param_name = None
     if direction == "forward":
         query_param_name = "_include" if relates_to_anchor else "_include:iterate"
@@ -783,11 +775,6 @@
 
     query_param_includes = query_params.get(query_param_name)
 
-<<<<<<< HEAD
-    if query_param_includes is None:
-        query_param_includes = []
-        query_params[query_param_name] = query_param_includes
-=======
     # Handle the case where the search term (_include or _revinclude)
     # is not specified or is specified as a list.
     if query_param_includes is None:
@@ -798,7 +785,6 @@
         # the query_params dict references the new object.
         query_param_includes = [query_param_includes]
         query_params[query_param_name] = query_param_includes
->>>>>>> f26cbc29
 
     if field_location not in query_param_includes:
         query_param_includes.append(field_location)
