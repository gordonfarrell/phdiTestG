--- conflicted
+++ resolved
@@ -109,40 +109,24 @@
         return self.__storage_client
 
     def download_object(
-<<<<<<< HEAD
-        self, bucket_name: str, filename: str, encoding: str = "utf-8"
-=======
         self, container_name: str, filename: str, encoding: str = "utf-8"
->>>>>>> 42f832eb
     ) -> str:
         """
         Download a character blob from storage and return it as a string.
 
-<<<<<<< HEAD
-        :param bucket_name: The name of the bucket containing object to download
-=======
         :param container_name: The name of the bucket containing object to download
->>>>>>> 42f832eb
         :param filename: Location of file within GCP blob storage
         :param encoding: Encoding applied to the downloaded content
         :return: Character blob (as a string) from given bucket and filename
         """
         storage_client = self._get_storage_client()
-<<<<<<< HEAD
-        blob = storage_client.bucket(bucket_name).blob(filename)
-=======
         blob = storage_client.bucket(container_name).blob(filename)
->>>>>>> 42f832eb
         return blob.download_as_text(encoding=encoding)
 
     def upload_object(
         self,
         message: str,
-<<<<<<< HEAD
-        bucket_name: str,
-=======
         container_name: str,
->>>>>>> 42f832eb
         filename: str,
         content_type="application/json",
     ) -> None:
@@ -152,31 +136,16 @@
 
         :param message: The contents of a message, encoded either as a
           string or in a JSON format
-<<<<<<< HEAD
-        :param bucket_name: The name of the target bucket for upload
-=======
         :param container_name: The name of the target bucket for upload
->>>>>>> 42f832eb
         :param filename: Location of file within GCP blob storage
         """
 
         storage_client = self._get_storage_client()
-<<<<<<< HEAD
-        bucket = storage_client.bucket(bucket_name)
-=======
         bucket = storage_client.bucket(container_name)
->>>>>>> 42f832eb
 
         blob = bucket.blob(filename)
         blob.upload_from_string(data=message, content_type=content_type)
 
-<<<<<<< HEAD
-    def list_objects(self, bucket_name: str, prefix: str = "") -> List[str]:
-        """
-        List names for objects within a bucket.
-
-        :param bucket_name: The name of the bucket to look for objects
-=======
     def list_containers(self) -> List[str]:
         """
         List bucket names in storage.
@@ -195,18 +164,13 @@
         List names for objects within a bucket.
 
         :param container_name: The name of the bucket to look for objects
->>>>>>> 42f832eb
         :param prefix: Filter for objects whose filenames begin with this value
         :return: List of names for objects in given bucket
         """
         storage_client = self._get_storage_client()
 
         blob_properties_generator = storage_client.list_blobs(
-<<<<<<< HEAD
-            bucket_name, prefix=prefix
-=======
             container_name, prefix=prefix
->>>>>>> 42f832eb
         )
 
         blob_name_list = []
