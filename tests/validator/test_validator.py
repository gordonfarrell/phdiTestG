--- conflicted
+++ resolved
@@ -1,10 +1,6 @@
 import yaml
-<<<<<<< HEAD
-from phdi.validator.validate import validate_text, get_parsed_file
-=======
 
 from phdi.validator.validate import validate_text, get_parsed_file, validate_attribute
->>>>>>> 09209070
 from pathlib import Path
 
 namespaces = {
@@ -30,7 +26,6 @@
             if not field.get("textRequired"):
                 continue
             path = field.get("cdaPath")
-<<<<<<< HEAD
             matched_nodes_bad = sample_file_bad.xpath(path, namespaces=namespaces)
             matched_nodes_good = sample_file_bad.xpath(path, namespaces=namespaces)
             found_field = False
@@ -53,19 +48,33 @@
             error_messages[1]
             == "Field not found: {'fieldName': 'City', 'cdaPath': '//hl7:ClinicalDocument/hl7:recordTarget/hl7:patientRole/hl7:addr/hl7:city', 'textRequired': 'True', 'parent': 'addr', 'parent_attributes': [{'attributeName': 'use', 'regEx': 'H'}]}"
         )
-=======
-            matched_nodes = sample_file_good.xpath(path, namespaces=namespaces)
-            found = False
-            for node in matched_nodes:
-                result = validate_text(field, node)
-                if result is True:
-                    found = True
-                print(str(result))
-            if not found:
-                print("Field not found: " + str(field))
 
-        # print("****SAMPLE FILE***")
-        # print(str(sample_file))
+        assert (
+            error_messages[2]
+            == "Field: Zip does not match regEx: [0-9]{5}(?:-[0-9]{4})?"
+        )
+
+        # Test good file
+        sample_file_good = get_parsed_file(
+            Path(__file__).parent / "ecr_sample_input_good.xml"
+        )
+        error_messages = []
+        for field in schema.get("requiredFields"):
+            if not field.get("textRequired"):
+                continue
+            path = field.get("cdaPath")
+            matched_nodes_good = sample_file_good.xpath(path, namespaces=namespaces)
+            found_field = False
+
+            for node in matched_nodes_good:
+                found, error_messages_from_node = validate_text(field, node)
+                if found is True:
+                    found_field = True
+                if error_messages_from_node:
+                    error_messages += error_messages_from_node
+            if not found_field:
+                error_messages += ["Field not found: " + str(field)]
+        assert len(error_messages) == 0
 
 
 def test_validate_attribute():
@@ -94,280 +103,4 @@
                     found = True
                 print(str(result))
             if not found:
-                print("Field not found: " + str(field))
-
-
-# def test_load_schema():
-#     assert load_schema(
-#         pathlib.Path(__file__).parent.parent / "assets" / "valid_schema.yaml"
-#     ) == yaml.safe_load(
-#         open(pathlib.Path(__file__).parent.parent / "assets" / "valid_schema.yaml")
-#     )
-
-#     assert load_schema(
-#         pathlib.Path(__file__).parent.parent / "assets" / "valid_schema.json"
-#     ) == json.load(
-#         open(pathlib.Path(__file__).parent.parent / "assets" / "valid_schema.json")
-#     )
-
-#     # Invalid schema file path
-#     with pytest.raises(FileNotFoundError):
-#         load_schema("invalidPath")
-
-#     # Invalid JSON
-#     with pytest.raises(json.decoder.JSONDecodeError):
-#         load_schema(
-#             pathlib.Path(__file__).parent.parent / "assets" / "invalid_json.json"
-#         )
-
-#     # Invalid file format
-#     with pytest.raises(ValueError):
-#         load_schema(pathlib.Path(__file__).parent.parent / "assets" / "sample_hl7.hl7")
-
-
-# def test_write_data_csv():
-#     schema = yaml.safe_load(
-#         open(pathlib.Path(__file__).parent.parent / "assets" / "tabulation_schema.yaml")
-#     )
-#     extracted_data = json.load(
-#         open(
-#             pathlib.Path(__file__).parent.parent
-#             / "assets"
-#             / "FHIR_server_extracted_data.json"
-#         )
-#     )
-#     extracted_data = extracted_data.get("entry", {})
-
-#     table_to_use = tabulate_data(extracted_data, schema, "Physical Exams")
-#     batch_1 = table_to_use[:2]
-#     batch_2 = [table_to_use[0]] + table_to_use[2:]
-#     file_location = "./"
-#     output_file_name = "create_new.csv"
-#     file_format = "csv"
-
-#     if os.path.isfile(file_location + output_file_name):  # pragma: no cover
-#         os.remove(file_location + output_file_name)
-
-#     # Batch 1 tests writing and creating brand new file
-#     # Only one row actually written in first batch
-#     write_data(batch_1, file_location, file_format, filename=output_file_name)
-#     with open(file_location + output_file_name, "r") as csv_file:
-#         reader = csv.reader(csv_file, dialect="excel")
-#         line = 0
-#         for row in reader:
-#             for i in range(len(row)):
-#                 assert row[i] == str(batch_1[line][i])
-#             line += 1
-#         assert line == 2
-
-#     # Batch 2 tests appending to existing csv
-#     # Two more rows written here, make sure no duplicate header row
-#     write_data(batch_2, file_location, file_format, filename=output_file_name)
-#     with open(file_location + output_file_name, "r") as csv_file:
-#         reader = csv.reader(csv_file, dialect="excel")
-#         line = 0
-#         for row in reader:
-#             for i in range(len(row)):
-#                 if row[i] == "":
-#                     assert table_to_use[line][i] is None
-#                     continue
-#                 assert row[i] == str(table_to_use[line][i])
-#             line += 1
-#         assert line == 4
-#     os.remove(file_location + output_file_name)
-
-
-# @mock.patch("phdi.tabulation.tables.pq.ParquetWriter")
-# @mock.patch("phdi.tabulation.tables.pa.Table")
-# def test_write_data_parquet(patched_pa_table, patched_writer):
-#     schema = yaml.safe_load(
-#         open(pathlib.Path(__file__).parent.parent / "assets" / "tabulation_schema.yaml")
-#     )
-#     extracted_data = json.load(
-#         open(
-#             pathlib.Path(__file__).parent.parent
-#             / "assets"
-#             / "FHIR_server_extracted_data.json"
-#         )
-#     )
-#     extracted_data = extracted_data.get("entry", {})
-
-#     table_to_use = tabulate_data(extracted_data, schema, "Physical Exams")
-#     batch_1 = table_to_use[:2]
-#     batch_2 = [table_to_use[0]] + table_to_use[2:]
-#     file_location = "./"
-#     output_file_name = "new_parquet"
-#     file_format = "parquet"
-
-#     # Batch 1 tests creating a new parquet file and returning a writer
-#     pq_writer = write_data(batch_1, file_location, file_format, output_file_name)
-#     patched_pa_table.from_arrays.assert_called_with(batch_1[1:], names=batch_1[0])
-#     table = patched_pa_table.from_arrays(table_to_use[1:], table_to_use[0])
-#     patched_writer.assert_called_with(file_location + output_file_name, table.schema)
-#     patched_writer(
-#         file_location + output_file_name, table.schema
-#     ).write_table.assert_called_with(table=table)
-
-#     # Batch 2 tests appending to existing parquet using previous writer
-#     write_data(
-#         batch_2, file_location, file_format, output_file_name, pq_writer=pq_writer
-#     )
-#     patched_pa_table.from_arrays.assert_called_with(batch_2[1:], names=batch_2[0])
-#     table = patched_pa_table.from_arrays(batch_2[1:], batch_2[0])
-#     pq_writer.write_table.assert_called_with(table=table)
-
-#     # One from initial test of creating new pq file, and one
-#     # from calling it on a mocked table in this test, line 105;
-#     # Should NOT be called a third time with batch 2
-#     assert patched_writer.call_count == 2
-
-
-# def test_write_data_sql():
-#     schema = yaml.safe_load(
-#         open(pathlib.Path(__file__).parent.parent / "assets" / "tabulation_schema.yaml")
-#     )
-#     extracted_data = json.load(
-#         open(
-#             pathlib.Path(__file__).parent.parent
-#             / "assets"
-#             / "FHIR_server_extracted_data.json"
-#         )
-#     )
-#     extracted_data = extracted_data.get("entry", {})
-
-#     table_to_use = tabulate_data(extracted_data, schema, "Physical Exams")
-#     batch_1 = table_to_use[:2]
-#     batch_2 = [table_to_use[0]] + table_to_use[2:]
-#     file_location = "./"
-#     file_format = "sql"
-#     db_file = "new_db.db"
-
-#     if os.path.isfile(file_location + db_file):  # pragma: no cover
-#         os.remove(file_location + db_file)
-
-#     write_data(
-#         batch_1, file_location, file_format, db_file=db_file, db_tablename="PATIENT"
-#     )
-
-#     # Check that table was created and row was properly inserted
-#     conn = sql.connect(file_location + db_file)
-#     cursor = conn.cursor()
-#     res = cursor.execute("SELECT name FROM sqlite_master").fetchall()
-#     assert ("PATIENT",) in res
-#     res = cursor.execute("SELECT * FROM PATIENT").fetchall()
-#     assert res == [
-#         (
-#             "Price929",
-#             "Waltham",
-#             "obs1",
-#             "i-am-not-a-robot",
-#         )
-#     ]
-#     conn.close()
-
-#     write_data(
-#         batch_2, file_location, file_format, db_file=db_file, db_tablename="PATIENT"
-#     )
-
-#     # Check that only new rows were added and data was correctly
-#     # stored (including empty strings)
-#     conn = sql.connect(file_location + db_file)
-#     cursor = conn.cursor()
-#     res = cursor.execute("SELECT * FROM PATIENT").fetchall()
-#     assert len(res) == 3
-#     assert res == [
-#         (
-#             "Price929",
-#             "Waltham",
-#             "obs1",
-#             "i-am-not-a-robot",
-#         ),
-#         ("Shepard", "Zakera Ward", "None", "no-srsly-i-am-hoomun"),
-#         ("None", "Faketon", "obs2,obs3", "None"),
-#     ]
-#     conn.close()
-
-#     os.remove(file_location + db_file)
-
-
-# def test_validate_schema():
-#     valid_schema = yaml.safe_load(
-#         open(pathlib.Path(__file__).parent.parent / "assets" / "valid_schema.yaml")
-#     )
-#     first_name = valid_schema["tables"]["table 1A"]["columns"]["First Name"]
-#     patient_id = valid_schema["tables"]["table 1A"]["columns"]["Patient ID"]
-
-#     # data_type is defined on first_name, and not on patient_id
-#     assert "data_type" in first_name.keys()
-#     assert "data_type" not in patient_id.keys()
-
-#     assert validate_schema(schema=valid_schema) is None
-
-#     # Invalid data type
-#     invalid_data_type = copy.deepcopy(valid_schema)
-#     invalid_data_type["tables"]["table 1A"]["resource_type"] = 10
-
-#     with pytest.raises(jsonschema.exceptions.ValidationError) as e:
-#         validate_schema(schema=invalid_data_type)
-#     assert "10 is not of type 'string'" in str(e.value)
-
-#     # Required element is not present
-#     missing_fhir_path = copy.deepcopy(valid_schema)
-#     del missing_fhir_path["tables"]["table 1A"]["columns"]["Patient ID"]["fhir_path"]
-#     with pytest.raises(jsonschema.exceptions.ValidationError) as e:
-#         validate_schema(schema=missing_fhir_path)
-#     assert "'fhir_path' is a required property" in str(e.value)
-
-#     # Invalid selection_criteria
-#     bad_selection_criteria = copy.deepcopy(valid_schema)
-#     bad_selection_criteria["tables"]["table 1A"]["columns"]["Patient ID"][
-#         "selection_criteria"
-#     ] = "test"
-#     with pytest.raises(jsonschema.exceptions.ValidationError) as e:
-#         validate_schema(schema=bad_selection_criteria)
-#     assert "'test' is not one of ['first', 'last', 'random', 'all']" in str(e.value)
-
-#     # Invalid data type declaration
-#     invalid_data_type_declaraction = copy.deepcopy(valid_schema)
-#     invalid_data_type_declaraction["tables"]["table 1A"]["columns"]["First Name"][
-#         "data_type"
-#     ] = "foo"
-
-#     with pytest.raises(jsonschema.exceptions.ValidationError) as e:
-#         validate_schema(schema=invalid_data_type_declaraction)
-#     assert "'foo' is not one of ['string', 'number', 'boolean']" in str(e.value)
-
-#     # Missing schema_name
-#     missing_schema = copy.deepcopy(valid_schema)
-#     del missing_schema["metadata"]["schema_name"]
-#     with pytest.raises(jsonschema.exceptions.ValidationError) as e:
-#         validate_schema(schema=missing_schema)
-#     assert "'schema_name' is a required property" in str(e.value)
->>>>>>> 09209070
-
-        assert (
-            error_messages[2]
-            == "Field: Zip does not match regEx: [0-9]{5}(?:-[0-9]{4})?"
-        )
-
-        # Test good file
-        sample_file_good = get_parsed_file(
-            Path(__file__).parent / "ecr_sample_input_good.xml"
-        )
-        error_messages = []
-        for field in schema.get("requiredFields"):
-            if not field.get("textRequired"):
-                continue
-            path = field.get("cdaPath")
-            matched_nodes_good = sample_file_good.xpath(path, namespaces=namespaces)
-            found_field = False
-
-            for node in matched_nodes_good:
-                found, error_messages_from_node = validate_text(field, node)
-                if found is True:
-                    found_field = True
-                if error_messages_from_node:
-                    error_messages += error_messages_from_node
-            if not found_field:
-                error_messages += ["Field not found: " + str(field)]
-        assert len(error_messages) == 0+                print("Field not found: " + str(field))