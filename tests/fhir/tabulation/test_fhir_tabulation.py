--- conflicted
+++ resolved
@@ -21,10 +21,7 @@
     extract_data_from_fhir_search_incremental,
     extract_data_from_fhir_search,
     extract_data_from_schema,
-<<<<<<< HEAD
     _merge_include_query_params_for_references,
-=======
->>>>>>> f26cbc29
     _merge_include_query_params_for_location,
 )
 
@@ -773,7 +770,6 @@
     )
 
 
-<<<<<<< HEAD
 @mock.patch("phdi.fhir.tabulation.tables._merge_include_query_params_for_location")
 def test_merge_include_query_params_for_references(patch_merge_location):
 
@@ -872,8 +868,6 @@
     )
 
 
-=======
->>>>>>> f26cbc29
 def test_merge_include_query_params_for_location():
 
     schema = yaml.safe_load(
@@ -910,21 +904,12 @@
     )
 
     assert schema_table["metadata"].get("query_params", {}) == {
-<<<<<<< HEAD
-        "_include": ["Observation.subject"]
-=======
         "_revinclude": ["Observation.subject"]
->>>>>>> f26cbc29
     }
 
     # Test forward reference with existing _include query parameter
     schema_table = schema["tables"]["forward include additive"]
 
-<<<<<<< HEAD
-    _merge_include_query_params_for_references(schema_table=schema_table)
-
-=======
->>>>>>> f26cbc29
     schema_table["metadata"]["query_params"] = _merge_include_query_params_for_location(
         query_params=schema_table["metadata"].get("query_params", {}),
         reference_location=schema_table["columns"]["General Practitioner"][
@@ -935,11 +920,7 @@
 
     assert schema_table["metadata"].get("query_params", {}) == {
         "test": "value",
-<<<<<<< HEAD
-        "_include": ["existing value", "Observation.subject"],
-=======
         "_include": ["existing value", "Patient.generalPractitioner"],
->>>>>>> f26cbc29
     }
 
     # Test forward reference with existing multi-value _include query parameter
@@ -955,31 +936,16 @@
 
     assert schema_table["metadata"].get("query_params", {}) == {
         "test": "value",
-<<<<<<< HEAD
-        "_include": ["existing value", "existing value2", "Observation.subject"],
-=======
         "_include": [
             "existing value",
             "existing value2",
             "Patient.generalPractitioner",
         ],
->>>>>>> f26cbc29
     }
 
     # Test chained reverse then forward reference
     schema_table = schema["tables"]["reverse forward chain"]
 
-<<<<<<< HEAD
-    _merge_include_query_params_for_references(schema_table=schema_table)
-
-    schema_table["metadata"]["query_params"] = _merge_include_query_params_for_location(
-        query_params=schema_table["metadata"].get("query_params", {}),
-        reference_location=schema_table["columns"]["General Practitioner"][
-            "reference_location"
-        ],
-        relates_to_anchor=True,
-    )
-=======
     schema_table["metadata"]["query_params"] = _merge_include_query_params_for_location(
         query_params=schema_table["metadata"].get("query_params", {}),
         reference_location=schema_table["columns"]["Case Organization"][
@@ -994,14 +960,9 @@
         ][1],
         relates_to_anchor=False,
     )
->>>>>>> f26cbc29
 
     assert schema_table["metadata"].get("query_params", {}) == {
         "test": "value",
         "_revinclude": ["Composition:subject"],
-<<<<<<< HEAD
-        "_include:iterate": ["Composition:subject"],
-=======
         "_include:iterate": ["Composition:custodian"],
->>>>>>> f26cbc29
     }