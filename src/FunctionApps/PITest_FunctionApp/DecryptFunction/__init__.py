<<<<<<< HEAD
import base64
import logging
import sys
import traceback

import azure.functions as func
import pgpy

from .settings import DecryptSettings


def decrypt_message(message: bytes, private_key_string: str, password: str) -> bytes:
    """Decrypt a message using a specified private key in base64 encoded format.

    Args:
        message (bytes): the message, as byte string
        private_key_string (str): the private string in base64 encoded format
        password (str): the password for the private key

    Returns:
        bytes: the decrypted version of the message
    """
    logging.info("Decrypting message")
    encrypted_message = pgpy.PGPMessage.from_blob(message)
    decoded_key_string = base64.b64decode(private_key_string)
    pgp_key, _ = pgpy.PGPKey.from_blob(decoded_key_string)
    with pgp_key.unlock(password):
        decrypted = pgp_key.decrypt(encrypted_message).message
    logging.info("Decryption complete")
    return decrypted


def main(
    req: func.HttpRequest, settings_overload: DecryptSettings
) -> func.HttpResponse:
    """Get the message from the request and decrypt it.

    Args:
        req (func.HttpRequest): the request object.
        Pass the encrypted text in the body of the request.

    Returns:
        func.HttpResponse: the decrypted message
    """

    encrypted_message = req.get_body()
    message_size = sys.getsizeof(encrypted_message)

    settings = settings_overload or DecryptSettings()
    logging.info(f"Decryption function fired. \n" f"Byte Size: {message_size} bytes")

    if not settings.private_key or not settings.private_key_password:
        logging.error("Error 500: No private key or password provided")
        return func.HttpResponse(
            "Server missing required settings",
            status_code=500,
        )

    if not encrypted_message:
        logging.error("Error 400: No message provided in request body")
        return func.HttpResponse(
            "Please pass the encrypted message in the request body",
            status_code=400,
        )
    try:
        decrypted_message = decrypt_message(
            encrypted_message, settings.private_key, settings.private_key_password
        )
        return func.HttpResponse(decrypted_message, mimetype="text/plain")
    except ValueError:
        tb = traceback.format_exc()
        logging.error(f"Decryption failed. Traceback: {tb}")
        return func.HttpResponse(
            "Decryption failed",
            status_code=500,
        )
=======
import base64
import logging

import azure.functions as func
import pgpy

from .settings import DecryptSettings


def decrypt_message(message: bytes, private_key_string: str, password: str) -> bytes:
    """Decrypt a message using a specified private key in base64 encoded format.

    Args:
        message (bytes): the message, as byte string
        private_key_string (str): the private string in base64 encoded format
        password (str): the password for the private key

    Returns:
        bytes: the decrypted version of the message
    """
    logging.info("Decrypting message")
    encrypted_message = pgpy.PGPMessage.from_blob(message)
    decoded_key_string = base64.b64decode(private_key_string)
    pgp_key, _ = pgpy.PGPKey.from_blob(decoded_key_string)
    with pgp_key.unlock(password):
        decrypted = pgp_key.decrypt(encrypted_message).message
    logging.info("Decryption complete")
    return decrypted


def main(inputblob: func.InputStream, outputblob: func.Out[bytes]):
    """Decrypt a message at the specified input path and place it in the specified output path

    Args:
        inputblob (func.InputStream): the input blob (path matches pattern in function.json) - passed automatically by Azure
        outputblob (func.Out[bytes]): the output blob (path matches pattern in function.json) - file deposited here on completion
    """  # noqa: E501

    settings = DecryptSettings()
    logging.info(
        f"Python blob trigger function processed blob \n"
        f"Name: {inputblob.name}\n"
        f"Blob Size: {inputblob.length} bytes"
    )

    logging.info(f"Decrypting {inputblob.name}")
    decrypted_message = decrypt_message(
        inputblob.read(), settings.private_key, settings.private_key_password
    )
    outputblob.set(decrypted_message)
>>>>>>> 5feff43d
<|MERGE_RESOLUTION|>--- conflicted
+++ resolved
@@ -1,129 +1,76 @@
-<<<<<<< HEAD
-import base64
-import logging
-import sys
-import traceback
-
-import azure.functions as func
-import pgpy
-
-from .settings import DecryptSettings
-
-
-def decrypt_message(message: bytes, private_key_string: str, password: str) -> bytes:
-    """Decrypt a message using a specified private key in base64 encoded format.
-
-    Args:
-        message (bytes): the message, as byte string
-        private_key_string (str): the private string in base64 encoded format
-        password (str): the password for the private key
-
-    Returns:
-        bytes: the decrypted version of the message
-    """
-    logging.info("Decrypting message")
-    encrypted_message = pgpy.PGPMessage.from_blob(message)
-    decoded_key_string = base64.b64decode(private_key_string)
-    pgp_key, _ = pgpy.PGPKey.from_blob(decoded_key_string)
-    with pgp_key.unlock(password):
-        decrypted = pgp_key.decrypt(encrypted_message).message
-    logging.info("Decryption complete")
-    return decrypted
-
-
-def main(
-    req: func.HttpRequest, settings_overload: DecryptSettings
-) -> func.HttpResponse:
-    """Get the message from the request and decrypt it.
-
-    Args:
-        req (func.HttpRequest): the request object.
-        Pass the encrypted text in the body of the request.
-
-    Returns:
-        func.HttpResponse: the decrypted message
-    """
-
-    encrypted_message = req.get_body()
-    message_size = sys.getsizeof(encrypted_message)
-
-    settings = settings_overload or DecryptSettings()
-    logging.info(f"Decryption function fired. \n" f"Byte Size: {message_size} bytes")
-
-    if not settings.private_key or not settings.private_key_password:
-        logging.error("Error 500: No private key or password provided")
-        return func.HttpResponse(
-            "Server missing required settings",
-            status_code=500,
-        )
-
-    if not encrypted_message:
-        logging.error("Error 400: No message provided in request body")
-        return func.HttpResponse(
-            "Please pass the encrypted message in the request body",
-            status_code=400,
-        )
-    try:
-        decrypted_message = decrypt_message(
-            encrypted_message, settings.private_key, settings.private_key_password
-        )
-        return func.HttpResponse(decrypted_message, mimetype="text/plain")
-    except ValueError:
-        tb = traceback.format_exc()
-        logging.error(f"Decryption failed. Traceback: {tb}")
-        return func.HttpResponse(
-            "Decryption failed",
-            status_code=500,
-        )
-=======
-import base64
-import logging
-
-import azure.functions as func
-import pgpy
-
-from .settings import DecryptSettings
-
-
-def decrypt_message(message: bytes, private_key_string: str, password: str) -> bytes:
-    """Decrypt a message using a specified private key in base64 encoded format.
-
-    Args:
-        message (bytes): the message, as byte string
-        private_key_string (str): the private string in base64 encoded format
-        password (str): the password for the private key
-
-    Returns:
-        bytes: the decrypted version of the message
-    """
-    logging.info("Decrypting message")
-    encrypted_message = pgpy.PGPMessage.from_blob(message)
-    decoded_key_string = base64.b64decode(private_key_string)
-    pgp_key, _ = pgpy.PGPKey.from_blob(decoded_key_string)
-    with pgp_key.unlock(password):
-        decrypted = pgp_key.decrypt(encrypted_message).message
-    logging.info("Decryption complete")
-    return decrypted
-
-
-def main(inputblob: func.InputStream, outputblob: func.Out[bytes]):
-    """Decrypt a message at the specified input path and place it in the specified output path
-
-    Args:
-        inputblob (func.InputStream): the input blob (path matches pattern in function.json) - passed automatically by Azure
-        outputblob (func.Out[bytes]): the output blob (path matches pattern in function.json) - file deposited here on completion
-    """  # noqa: E501
-
-    settings = DecryptSettings()
-    logging.info(
-        f"Python blob trigger function processed blob \n"
-        f"Name: {inputblob.name}\n"
-        f"Blob Size: {inputblob.length} bytes"
-    )
-
-    logging.info(f"Decrypting {inputblob.name}")
-    decrypted_message = decrypt_message(
-        inputblob.read(), settings.private_key, settings.private_key_password
-    )
-    outputblob.set(decrypted_message)
->>>>>>> 5feff43d
+import base64
+import logging
+import sys
+import traceback
+
+import azure.functions as func
+import pgpy
+
+from .settings import DecryptSettings
+
+
+def decrypt_message(message: bytes, private_key_string: str, password: str) -> bytes:
+    """Decrypt a message using a specified private key in base64 encoded format.
+
+    Args:
+        message (bytes): the message, as byte string
+        private_key_string (str): the private string in base64 encoded format
+        password (str): the password for the private key
+
+    Returns:
+        bytes: the decrypted version of the message
+    """
+    logging.info("Decrypting message")
+    encrypted_message = pgpy.PGPMessage.from_blob(message)
+    decoded_key_string = base64.b64decode(private_key_string)
+    pgp_key, _ = pgpy.PGPKey.from_blob(decoded_key_string)
+    with pgp_key.unlock(password):
+        decrypted = pgp_key.decrypt(encrypted_message).message
+    logging.info("Decryption complete")
+    return decrypted
+
+
+def main(
+    req: func.HttpRequest, settings_overload: DecryptSettings
+) -> func.HttpResponse:
+    """Get the message from the request and decrypt it.
+
+    Args:
+        req (func.HttpRequest): the request object.
+        Pass the encrypted text in the body of the request.
+
+    Returns:
+        func.HttpResponse: the decrypted message
+    """
+
+    encrypted_message = req.get_body()
+    message_size = sys.getsizeof(encrypted_message)
+
+    settings = settings_overload or DecryptSettings()
+    logging.info(f"Decryption function fired. \n" f"Byte Size: {message_size} bytes")
+
+    if not settings.private_key or not settings.private_key_password:
+        logging.error("Error 500: No private key or password provided")
+        return func.HttpResponse(
+            "Server missing required settings",
+            status_code=500,
+        )
+
+    if not encrypted_message:
+        logging.error("Error 400: No message provided in request body")
+        return func.HttpResponse(
+            "Please pass the encrypted message in the request body",
+            status_code=400,
+        )
+    try:
+        decrypted_message = decrypt_message(
+            encrypted_message, settings.private_key, settings.private_key_password
+        )
+        return func.HttpResponse(decrypted_message, mimetype="text/plain")
+    except ValueError:
+        tb = traceback.format_exc()
+        logging.error(f"Decryption failed. Traceback: {tb}")
+        return func.HttpResponse(
+            "Decryption failed",
+            status_code=500,
+        )